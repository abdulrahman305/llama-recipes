--- conflicted
+++ resolved
@@ -10,11 +10,7 @@
 import gradio as gr
 
 import torch
-<<<<<<< HEAD
-from transformers import LlamaTokenizer, AutoTokenizer
-=======
 from transformers import AutoTokenizer
->>>>>>> 65559c16
 
 from llama_recipes.inference.safety_utils import get_safety_checker, AgentType
 from llama_recipes.inference.model_utils import load_model, load_peft_model
@@ -80,10 +76,6 @@
 
     model.eval()
 
-<<<<<<< HEAD
-=======
-
->>>>>>> 65559c16
     tokenizer = AutoTokenizer.from_pretrained(model_name)
     tokenizer.pad_token = tokenizer.eos_token
 
